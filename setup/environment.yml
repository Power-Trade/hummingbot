--- conflicted
+++ resolved
@@ -4,12 +4,12 @@
   - defaults
 dependencies:
   - appnope=0.1.0=py38_0
-<<<<<<< HEAD
   - blas=1.1=openblas
   - blosc=1.21.0=he49afe7_0
   - bzip2=1.0.8=h0d85af4_4
   - ca-certificates=2021.5.30=h033912b_0
   - certifi=2021.5.30=py38h50d1736_0
+  - coverage=5.5
   - hdf5=1.10.5=nompi_h0cbb7df_1103
   - intel-openmp=2021.2.0=hecd8cb5_564
   - libblas=3.8.0=7_hd44dcd8_netlib
@@ -22,24 +22,6 @@
   - libopenblas=0.3.13=h7ddc91c_0
   - lz4-c=1.9.3=h046ec9c_0
   - lzo=2.10=haf1e3a3_1000
-=======
-  - blas=1.0=openblas
-  - blosc=1.16.3=hd9629dc_0
-  - bzip2=1.0.8=h1de35cc_0
-  - ca-certificates=2020.6.24=0
-  - certifi=2020.6.20=py38_0
-  - coverage=5.5
-  - cython=0.29.15=py38h0a44026_0
-  - hdf5=1.10.4=hfa1e0ec_0
-  - intel-openmp=2019.4=233
-  - libcxx=9.0.1=1
-  - libedit=3.1.20181209=hb402a30_0
-  - libffi=3.2.1=h6de7cb9_1006
-  - libgfortran=3.0.1=h93005f0_2
-  - libopenblas=0.3.10=h0794777_0
-  - lz4-c=1.8.1.2=h1de35cc_0
-  - lzo=2.10=h362108e_2
->>>>>>> 82bde275
   - mock=4.0.1=py_0
   - ncurses=6.1=h0a44026_1002
   - nomkl=1.0=h5ca1d4c_0
