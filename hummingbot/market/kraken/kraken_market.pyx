--- conflicted
+++ resolved
@@ -263,7 +263,7 @@
         if (base + quote) in constants.SPECIAL_PAIRS:
             exchange_trading_pair = f"{base}{delimiter}{quote}"
             return exchange_trading_pair
-<<<<<<< HEAD
+
         if quote == "USD":
             if base == "USDT":
                 return "USDTZUSD"
@@ -273,17 +273,11 @@
             if quote == "CAD" or quote == "JPY":
                 return "ZUSDZ" + quote
 
-=======
->>>>>>> efb72646
         all_special_symbols = constants.SPECIAL_BASES + constants.SPECIAL_QUOTES
         if base in all_special_symbols and quote in all_special_symbols:
             if base in constants.SPECIAL_BASES:
                 base = "X" + base
-<<<<<<< HEAD
             if quote in constants.SPECIAL_QUOTES and base not in constants.SPECIAL_QUOTES:
-=======
-            if quote in constants.SPECIAL_QUOTES:
->>>>>>> efb72646
                 quote = "Z" + quote
             elif quote in constants.SPECIAL_BASES:
                 quote = "X" + quote
