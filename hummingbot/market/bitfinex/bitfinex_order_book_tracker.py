from collections import defaultdict, deque
import logging
import time
from typing import Deque, Dict, List, Optional, Set

import asyncio
import bisect

from hummingbot.core.data_type.order_book import OrderBook
from hummingbot.core.data_type.order_book_message import (
    OrderBookMessageType,
    OrderBookMessage,
)
from hummingbot.core.data_type.order_book_tracker import (
    OrderBookTracker,
    OrderBookTrackerDataSourceType
)
from hummingbot.core.data_type.order_book_tracker_data_source import \
    OrderBookTrackerDataSource
from hummingbot.core.utils.async_utils import safe_ensure_future
from hummingbot.logger import HummingbotLogger
from hummingbot.market.bitfinex.bitfinex_active_order_tracker import \
    BitfinexActiveOrderTracker
from hummingbot.market.bitfinex.bitfinex_order_book import BitfinexOrderBook
from hummingbot.market.bitfinex.bitfinex_order_book_message import \
    BitfinexOrderBookMessage
from hummingbot.market.bitfinex.bitfinex_order_book_tracker_entry import \
    BitfinexOrderBookTrackerEntry
from .bitfinex_api_order_book_data_source import BitfinexAPIOrderBookDataSource

EXC_API = OrderBookTrackerDataSourceType.EXCHANGE_API
SAVED_MESSAGES_QUEUE_SIZE = 1000
CALC_STAT_MINUTE = 60.0

QUEUE_TYPE = Dict[str, Deque[OrderBookMessage]]
TRACKER_TYPE = Dict[str, BitfinexOrderBookTrackerEntry]


class BitfinexOrderBookTracker(OrderBookTracker):
    _logger: Optional[HummingbotLogger] = None

    EXCEPTION_TIME_SLEEP = 5.0

    @classmethod
    def logger(cls) -> HummingbotLogger:
        if cls._logger is None:
            cls._logger = logging.getLogger(__name__)
        return cls._logger

    def __init__(self,
                 data_source_type: OrderBookTrackerDataSourceType = EXC_API,
                 trading_pairs: Optional[List[str]] = None):
        super().__init__(data_source_type=data_source_type)
        self._order_book_diff_stream: asyncio.Queue = asyncio.Queue()
        self._order_book_snapshot_stream: asyncio.Queue = asyncio.Queue()

        self._ev_loop: asyncio.BaseEventLoop = asyncio.get_event_loop()
        self._data_source: Optional[OrderBookTrackerDataSource] = None
        self._saved_message_queues: QUEUE_TYPE = defaultdict(
            lambda: deque(maxlen=SAVED_MESSAGES_QUEUE_SIZE)
        )
        self._trading_pairs: Optional[List[str]] = trading_pairs
        self._active_order_trackers: TRACKER_TYPE = defaultdict(BitfinexActiveOrderTracker)

    @property
    def data_source(self) -> OrderBookTrackerDataSource:
        if not self._data_source:
            if self._data_source_type is EXC_API:
                self._data_source = BitfinexAPIOrderBookDataSource(trading_pairs=self._trading_pairs)
            else:
                raise ValueError(f"data_source_type {self._data_source_type} is not supported.")

        return self._data_source

    @property
    def exchange_name(self) -> str:
        return "bitfinex"

<<<<<<< HEAD
    async def start(self):
        await super().start()

        self._order_book_trade_listener_task = safe_ensure_future(
            self.data_source.listen_for_trades(self._ev_loop, self._order_book_trade_stream)
        )
        self._order_book_diff_listener_task = safe_ensure_future(
            self.data_source.listen_for_order_book_diffs(self._ev_loop, self._order_book_diff_stream)
        )
        self._order_book_snapshot_listener_task = safe_ensure_future(
            self.data_source.listen_for_order_book_snapshots(
                self._ev_loop, self._order_book_snapshot_stream
            )
        )
        self._refresh_tracking_task = safe_ensure_future(
            self._refresh_tracking_loop()
        )
        self._order_book_diff_router_task = safe_ensure_future(
            self._order_book_diff_router()
        )
        self._order_book_snapshot_router_task = safe_ensure_future(
            self._order_book_snapshot_router()
        )

=======
>>>>>>> 01518809
    async def _refresh_tracking_tasks(self):
        tracking_trading_pair: Set[str] = set(
            [
                key for key in self._tracking_tasks.keys()
                if not self._tracking_tasks[key].done()
            ]
        )
        available_pairs: TRACKER_TYPE = await self.data_source.get_tracking_pairs()
        available_trading_pair: Set[str] = set(available_pairs.keys())
        new_trading_pair: Set[str] = available_trading_pair - tracking_trading_pair

        deleted_trading_pair: Set[str] = tracking_trading_pair - available_trading_pair

        for trading_pair in new_trading_pair:
            order_book_tracker_entry: BitfinexOrderBookTrackerEntry = available_pairs[trading_pair]
            self._active_order_trackers[trading_pair] = order_book_tracker_entry.active_order_tracker
            self._order_books[trading_pair] = order_book_tracker_entry.order_book
            self._tracking_message_queues[trading_pair] = asyncio.Queue()
            self._tracking_tasks[trading_pair] = safe_ensure_future(self._track_single_book(trading_pair))
            self.logger().info("Started order book tracking for %s." % trading_pair)

        for trading_pair in deleted_trading_pair:
            self._tracking_tasks[trading_pair].cancel()
            del self._tracking_tasks[trading_pair]
            del self._order_books[trading_pair]
            del self._active_order_trackers[trading_pair]
            del self._tracking_message_queues[trading_pair]
            self.logger().info("Stopped order book tracking for %s." % trading_pair)

    async def _order_book_diff_router(self):
        last_message_timestamp: float = time.time()
        messages_queued: int = 0
        messages_accepted: int = 0
        messages_rejected: int = 0

        while True:
            try:
                order_book_message: OrderBookMessage = await self._order_book_diff_stream.get()
                trading_pair: str = order_book_message.trading_pair

                if trading_pair not in self._tracking_message_queues:
                    messages_queued += 1
                    # Save diff messages received before snapshots are ready
                    self._saved_message_queues[trading_pair].append(order_book_message)
                    continue

                message_queue: asyncio.Queue = self._tracking_message_queues[trading_pair]
                order_book: OrderBook = self._order_books[trading_pair]

                if order_book.snapshot_uid > order_book_message.update_id:
                    messages_rejected += 1
                    continue

                await message_queue.put(order_book_message)
                messages_accepted += 1

                # Log some statistics.
                now: float = time.time()
                if int(now / CALC_STAT_MINUTE) > int(last_message_timestamp / CALC_STAT_MINUTE):
                    self.logger().debug("Diff messages processed: %d, rejected: %d, queued: %d",
                                        messages_accepted,
                                        messages_rejected,
                                        messages_queued)
                    messages_accepted = 0
                    messages_rejected = 0
                    messages_queued = 0

                last_message_timestamp = now

            except asyncio.CancelledError:
                raise
            except Exception:
                self.logger().network(
                    f"Unexpected error routing order book messages.",
                    exc_info=True,
                    app_warning_msg="Unexpected error routing order book messages. "
                                    f"Retrying after {int(self.EXCEPTION_TIME_SLEEP)} seconds."
                )
                await asyncio.sleep(self.EXCEPTION_TIME_SLEEP)

    def _convert_diff_message_to_order_book_row(self, message):
        """
        Convert an incoming diff message to Tuple of np.arrays, and then convert to OrderBookRow
        :returns: Tuple(List[bids_row], List[asks_row])
        """
        bids = [message.content["bids"]] if "bids" in message.content else []
        asks = [message.content["asks"]] if "asks" in message.content else []
        return bids, asks

    # def _convert_snapshot_message_to_order_book_row(self, message):
    #     """
    #     Convert an incoming snapshot message to Tuple of np.arrays, and then convert to OrderBookRow
    #     :returns: Tuple(List[bids_row], List[asks_row])
    #     """
    #     bids = [message.content["bids"]] if "bids" in message.content else []
    #     asks = [message.content["asks"]] if "asks" in message.content else []
    #     return bids, asks

    async def _track_single_book(self, trading_pair: str):
        past_diffs_window: Deque[BitfinexOrderBookMessage] = deque()
        self._past_diffs_windows[trading_pair] = past_diffs_window

        message_queue: asyncio.Queue = self._tracking_message_queues[trading_pair]
        order_book: BitfinexOrderBook = self._order_books[trading_pair]
        active_order_tracker: BitfinexActiveOrderTracker = self._active_order_trackers[trading_pair]

        last_message_timestamp: float = time.time()
        diff_messages_accepted: int = 0

        while True:
            try:
                saved_messages: Deque[BitfinexOrderBookMessage] = self._saved_message_queues[trading_pair]

                if len(saved_messages) > 0:
                    message = saved_messages.popleft()
                else:
                    message = await message_queue.get()

                if message.type is OrderBookMessageType.DIFF:
                    bids, asks = self._convert_diff_message_to_order_book_row(message)
                    order_book.apply_diffs(bids, asks, message.update_id)

                    past_diffs_window.append(message)
                    while len(past_diffs_window) > self.PAST_DIFF_WINDOW_SIZE:
                        past_diffs_window.popleft()
                    diff_messages_accepted += 1

                    # Output some statistics periodically.
                    now: float = time.time()
                    if int(now / CALC_STAT_MINUTE) > int(last_message_timestamp / CALC_STAT_MINUTE):
                        self.logger().debug(
                            "Processed %d order book diffs for %s.", diff_messages_accepted, trading_pair)
                        diff_messages_accepted = 0

                    last_message_timestamp = now
                elif message.type is OrderBookMessageType.SNAPSHOT:
                    past_diffs: List[BitfinexOrderBookMessage] = list(past_diffs_window)

                    # only replay diffs later than snapshot,
                    # first update active order with snapshot then replay diffs
                    replay_position = bisect.bisect_right(past_diffs, message)
                    replay_diffs = past_diffs[replay_position:]
                    s_bids, s_asks = active_order_tracker.convert_snapshot_message_to_order_book_row(
                        message
                    )
                    order_book.apply_snapshot(s_bids, s_asks, message.update_id)
                    for diff_message in replay_diffs:
                        d_bids, d_asks = active_order_tracker.convert_snapshot_message_to_order_book_row(
                            diff_message
                        )
                        order_book.apply_diffs(d_bids, d_asks, diff_message.update_id)

                    self.logger().debug("Processed order book snapshot for %s.", trading_pair)
            except asyncio.CancelledError:
                raise
            except Exception as err:
                self.logger().error("track single book", err)
                self.logger().network(
                    f"Unexpected error processing order book messages for {trading_pair}.",
                    exc_info=True,
                    app_warning_msg="Unexpected error processing order book messages. "
                                    f"Retrying after {int(self.EXCEPTION_TIME_SLEEP)} seconds."
                )
                await asyncio.sleep(self.EXCEPTION_TIME_SLEEP)<|MERGE_RESOLUTION|>--- conflicted
+++ resolved
@@ -76,7 +76,6 @@
     def exchange_name(self) -> str:
         return "bitfinex"
 
-<<<<<<< HEAD
     async def start(self):
         await super().start()
 
@@ -101,8 +100,6 @@
             self._order_book_snapshot_router()
         )
 
-=======
->>>>>>> 01518809
     async def _refresh_tracking_tasks(self):
         tracking_trading_pair: Set[str] = set(
             [
