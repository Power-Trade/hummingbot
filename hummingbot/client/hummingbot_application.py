#!/usr/bin/env python

import asyncio
from collections import deque
import logging
import time
from typing import List, Dict, Optional, Tuple, Set, Deque

from hummingbot.client.command import __all__ as commands
from hummingbot.core.clock import Clock
from hummingbot.exceptions import ArgumentParserError
from hummingbot.logger import HummingbotLogger
from hummingbot.logger.application_warning import ApplicationWarning
from hummingbot.model.sql_connection_manager import SQLConnectionManager
from hummingbot.connector.exchange.paper_trade import create_paper_trade_market
from hummingbot.wallet.ethereum.ethereum_chain import EthereumChain
from hummingbot.wallet.ethereum.web3_wallet import Web3Wallet
from hummingbot.client.ui.keybindings import load_key_bindings
from hummingbot.client.ui.parser import load_parser, ThrowingArgumentParser
from hummingbot.client.ui.hummingbot_cli import HummingbotCLI
from hummingbot.client.ui.completer import load_completer
from hummingbot.client.config.global_config_map import global_config_map, using_wallet
from hummingbot.client.config.config_helpers import (
<<<<<<< HEAD
    get_erc20_token_addresses,
=======
    get_strategy_config_map,
>>>>>>> fad1f6f5
    get_connector_class,
    get_eth_wallet_private_key,
)
from hummingbot.strategy.strategy_base import StrategyBase
from hummingbot.strategy.cross_exchange_market_making import CrossExchangeMarketPair
from hummingbot.core.utils.kill_switch import KillSwitch
from hummingbot.core.utils.trading_pair_fetcher import TradingPairFetcher
from hummingbot.data_feed.data_feed_base import DataFeedBase
from hummingbot.notifier.notifier_base import NotifierBase
from hummingbot.notifier.telegram_notifier import TelegramNotifier
from hummingbot.strategy.market_trading_pair_tuple import MarketTradingPairTuple
from hummingbot.connector.markets_recorder import MarketsRecorder
from hummingbot.client.config.security import Security
from hummingbot.connector.exchange_base import ExchangeBase
from hummingbot.client.settings import CONNECTOR_SETTINGS, ConnectorType
s_logger = None


class HummingbotApplication(*commands):
    KILL_TIMEOUT = 10.0
    APP_WARNING_EXPIRY_DURATION = 3600.0
    APP_WARNING_STATUS_LIMIT = 6

    _main_app: Optional["HummingbotApplication"] = None

    @classmethod
    def logger(cls) -> HummingbotLogger:
        global s_logger
        if s_logger is None:
            s_logger = logging.getLogger(__name__)
        return s_logger

    @classmethod
    def main_application(cls) -> "HummingbotApplication":
        if cls._main_app is None:
            cls._main_app = HummingbotApplication()
        return cls._main_app

    def __init__(self):
        # This is to start fetching trading pairs for auto-complete
        TradingPairFetcher.get_instance()
        self.ev_loop: asyncio.BaseEventLoop = asyncio.get_event_loop()
        self.parser: ThrowingArgumentParser = load_parser(self)
        self.app = HummingbotCLI(
            input_handler=self._handle_command, bindings=load_key_bindings(self), completer=load_completer(self)
        )

        self.markets: Dict[str, ExchangeBase] = {}
        self.wallet: Optional[Web3Wallet] = None
        # strategy file name and name get assigned value after import or create command
        self._strategy_file_name: str = None
        self.strategy_name: str = None
        self.strategy_task: Optional[asyncio.Task] = None
        self.strategy: Optional[StrategyBase] = None
        self.market_pair: Optional[CrossExchangeMarketPair] = None
        self.market_trading_pair_tuples: List[MarketTradingPairTuple] = []
        self.clock: Optional[Clock] = None
        self.market_trading_pairs_map = {}
        self.token_list = {}

        self.init_time: float = time.time()
        self.start_time: Optional[int] = None
        self.assets: Optional[Set[str]] = set()
        self.placeholder_mode = False
        self.log_queue_listener: Optional[logging.handlers.QueueListener] = None
        self.data_feed: Optional[DataFeedBase] = None
        self.notifiers: List[NotifierBase] = []
        self.kill_switch: Optional[KillSwitch] = None
        self._app_warnings: Deque[ApplicationWarning] = deque()
        self._trading_required: bool = True
        self._last_started_strategy_file: Optional[str] = None

        self.trade_fill_db: Optional[SQLConnectionManager] = None
        self.markets_recorder: Optional[MarketsRecorder] = None
        self._script_iterator = None
        self._binance_connector = None
        self.strategy_config_map = {}

        # gateway variables
        self._shared_client = None

    @property
    def strategy_file_name(self) -> str:
        return self._strategy_file_name

    @strategy_file_name.setter
    def strategy_file_name(self, value: str):
        self._strategy_file_name = value
        db_name = value.split(".")[0]
        self.trade_fill_db = SQLConnectionManager.get_trade_fills_instance(db_name=db_name)

    # @property
    # def strategy_config_map(self):
    #     if self.strategy_name is not None:
    #         return get_strategy_config_map(self.strategy_name)
    #     return None

    def _notify(self, msg: str):
        self.app.log(msg)
        for notifier in self.notifiers:
            notifier.add_msg_to_queue(msg)

    def _handle_command(self, raw_command: str):
        # unset to_stop_config flag it triggered before loading any command
        if self.app.to_stop_config:
            self.app.to_stop_config = False

        raw_command = raw_command.lower().strip()
        command_split = raw_command.split()
        try:
            if self.placeholder_mode:
                pass
            else:
                shortcuts = global_config_map.get("command_shortcuts").value
                shortcut = None
                # see if we match against shortcut command
                if shortcuts is not None:
                    for s in shortcuts:
                        if command_split[0] == s['command']:
                            shortcut = s
                            break

                # perform shortcut expansion
                if shortcut is not None:
                    # check number of arguments
                    num_shortcut_args = len(shortcut['arguments'])
                    if len(command_split) == num_shortcut_args + 1:
                        # notify each expansion if there's more than 1
                        verbose = True if len(shortcut['output']) > 1 else False
                        # do argument replace and re-enter this function with the expanded command
                        for output_cmd in shortcut['output']:
                            final_cmd = output_cmd
                            for i in range(1, num_shortcut_args + 1):
                                final_cmd = final_cmd.replace(f'${i}', command_split[i])
                            if verbose is True:
                                self._notify(f'  >>> {final_cmd}')
                            self._handle_command(final_cmd)
                    else:
                        self._notify('Invalid number of arguments for shortcut')
                # regular command
                else:
                    args = self.parser.parse_args(args=command_split)
                    kwargs = vars(args)
                    if not hasattr(args, "func"):
                        return
                    f = args.func
                    del kwargs["func"]
                    f(**kwargs)
        except ArgumentParserError as e:
            if not self.be_silly(raw_command):
                self._notify(str(e))
        except NotImplementedError:
            self._notify("Command not yet implemented. This feature is currently under development.")
        except Exception as e:
            self.logger().error(e, exc_info=True)

    async def _cancel_outstanding_orders(self) -> bool:
        success = True
        try:
            on_chain_cancel_on_exit = global_config_map.get("on_chain_cancel_on_exit").value
            bamboo_relay_use_coordinator = global_config_map.get("bamboo_relay_use_coordinator").value
            kill_timeout: float = self.KILL_TIMEOUT
            self._notify("Cancelling outstanding orders...")

            for market_name, market in self.markets.items():
                # By default, the bot does not cancel orders on exit on Radar Relay or Bamboo Relay,
                # since all open orders will expire in a short window
                if not on_chain_cancel_on_exit and (market_name == "radar_relay" or (market_name == "bamboo_relay" and not bamboo_relay_use_coordinator)):
                    continue
                cancellation_results = await market.cancel_all(kill_timeout)
                uncancelled = list(filter(lambda cr: cr.success is False, cancellation_results))
                if len(uncancelled) > 0:
                    success = False
                    uncancelled_order_ids = list(map(lambda cr: cr.order_id, uncancelled))
                    self._notify("\nFailed to cancel the following orders on %s:\n%s" % (
                        market_name,
                        '\n'.join(uncancelled_order_ids)
                    ))
        except Exception:
            self.logger().error("Error canceling outstanding orders.", exc_info=True)
            success = False

        if success:
            self._notify("All outstanding orders cancelled.")
        return success

    async def run(self):
        await self.app.run()

    def add_application_warning(self, app_warning: ApplicationWarning):
        self._expire_old_application_warnings()
        self._app_warnings.append(app_warning)

    def clear_application_warning(self):
        self._app_warnings.clear()

    @staticmethod
    def _initialize_market_assets(market_name: str, trading_pairs: List[str]) -> List[Tuple[str, str]]:
        market_trading_pairs: List[Tuple[str, str]] = [(trading_pair.split('-')) for trading_pair in trading_pairs]
        return market_trading_pairs

    def _initialize_wallet(self, token_trading_pairs: List[str]):
        # Todo: This function should be removed as it's currently not used by current working connectors

        if not using_wallet():
            return
        # Commented this out for now since get_erc20_token_addresses uses blocking call

        # if not self.token_list:
        #     self.token_list = get_erc20_token_addresses()

        ethereum_wallet = global_config_map.get("ethereum_wallet").value
        private_key = Security._private_keys[ethereum_wallet]
        ethereum_rpc_url = global_config_map.get("ethereum_rpc_url").value
        erc20_token_addresses = {t: l[0] for t, l in self.token_list.items() if t in token_trading_pairs}

        chain_name: str = global_config_map.get("ethereum_chain_name").value
        self.wallet: Web3Wallet = Web3Wallet(
            private_key=private_key,
            backend_urls=[ethereum_rpc_url],
            erc20_token_addresses=erc20_token_addresses,
            chain=getattr(EthereumChain, chain_name),
        )

    def _initialize_markets(self, market_names: List[Tuple[str, List[str]]]):
        # aggregate trading_pairs if there are duplicate markets

        for market_name, trading_pairs in market_names:
            if market_name not in self.market_trading_pairs_map:
                self.market_trading_pairs_map[market_name] = []
            for hb_trading_pair in trading_pairs:
                self.market_trading_pairs_map[market_name].append(hb_trading_pair)

        for connector_name, trading_pairs in self.market_trading_pairs_map.items():
            conn_setting = CONNECTOR_SETTINGS[connector_name]
            if global_config_map.get("paper_trade_enabled").value and conn_setting.type == ConnectorType.Exchange:
                connector = create_paper_trade_market(connector_name, trading_pairs)
                paper_trade_account_balance = global_config_map.get("paper_trade_account_balance").value
                for asset, balance in paper_trade_account_balance.items():
                    connector.set_balance(asset, balance)
            else:
                Security.update_config_map(global_config_map)
                keys = {key: config.value for key, config in global_config_map.items()
                        if key in conn_setting.config_keys}
                init_params = conn_setting.conn_init_parameters(keys)
                init_params.update(trading_pairs=trading_pairs, trading_required=self._trading_required)
                if conn_setting.use_ethereum_wallet:
                    ethereum_rpc_url = global_config_map.get("ethereum_rpc_url").value
                    # Todo: Hard coded this execption for now until we figure out how to handle all ethereum connectors.
                    if connector_name in ["balancer", "uniswap", "uniswap_v3", "perpetual_finance"]:
                        private_key = get_eth_wallet_private_key()
                        init_params.update(wallet_private_key=private_key, ethereum_rpc_url=ethereum_rpc_url)
                    else:
                        assert self.wallet is not None
                        init_params.update(wallet=self.wallet, ethereum_rpc_url=ethereum_rpc_url)
                connector_class = get_connector_class(connector_name)
                connector = connector_class(**init_params)
            self.markets[connector_name] = connector

        self.markets_recorder = MarketsRecorder(
            self.trade_fill_db,
            list(self.markets.values()),
            self.strategy_file_name,
            self.strategy_name,
        )
        self.markets_recorder.start()

    def _initialize_notifiers(self):
        if global_config_map.get("telegram_enabled").value:
            # TODO: refactor to use single instance
            if not any([isinstance(n, TelegramNotifier) for n in self.notifiers]):
                self.notifiers.append(
                    TelegramNotifier(
                        token=global_config_map["telegram_token"].value,
                        chat_id=global_config_map["telegram_chat_id"].value,
                        hb=self,
                    )
                )
        for notifier in self.notifiers:
            notifier.start()<|MERGE_RESOLUTION|>--- conflicted
+++ resolved
@@ -21,11 +21,6 @@
 from hummingbot.client.ui.completer import load_completer
 from hummingbot.client.config.global_config_map import global_config_map, using_wallet
 from hummingbot.client.config.config_helpers import (
-<<<<<<< HEAD
-    get_erc20_token_addresses,
-=======
-    get_strategy_config_map,
->>>>>>> fad1f6f5
     get_connector_class,
     get_eth_wallet_private_key,
 )
