#!/usr/bin/env python
<<<<<<< HEAD
import aiohttp
import asyncio
from contextlib import contextmanager
import docker
import itertools
import json
import pandas as pd
from typing import (
    Dict,
    Any,
    TYPE_CHECKING,
    List,
    Generator,
)

from hummingbot.client.settings import (
    GATEWAY_CONNECTORS,
    GLOBAL_CONFIG_PATH,
    GatewayConnectionSetting
)
from hummingbot.core.gateway import (
    docker_ipc,
    docker_ipc_with_generator,
    get_gateway_container_name,
    get_gateway_paths,
    GATEWAY_DOCKER_REPO,
    GATEWAY_DOCKER_TAG,
    GatewayPaths,
    get_default_gateway_port,
    start_gateway,
    stop_gateway
)
from hummingbot.core.gateway.status_monitor import Status
from hummingbot.core.utils.async_utils import safe_ensure_future
from hummingbot.core.utils.gateway_config_utils import (
    search_configs,
=======
import asyncio
import itertools
from typing import TYPE_CHECKING, Any, Dict, List, Optional

import pandas as pd

import docker
from hummingbot.client.command.gateway_api_manager import Chain, GatewayChainApiManager, begin_placeholder_mode
from hummingbot.client.config.config_helpers import refresh_trade_fees_config, save_to_yml
from hummingbot.client.config.global_config_map import global_config_map
from hummingbot.client.config.security import Security
from hummingbot.client.settings import (
    GATEWAY_CONNECTORS,
    GLOBAL_CONFIG_PATH,
    AllConnectorSettings,
    GatewayConnectionSetting,
)
from hummingbot.client.ui.completer import load_completer
from hummingbot.core.gateway import (
    GATEWAY_DOCKER_REPO,
    GATEWAY_DOCKER_TAG,
    GatewayPaths,
    docker_ipc,
    docker_ipc_with_generator,
    get_default_gateway_port,
    get_gateway_container_name,
    get_gateway_paths,
    start_gateway,
    stop_gateway,
)
from hummingbot.core.gateway.gateway_http_client import GatewayHttpClient
from hummingbot.core.gateway.status_monitor import Status
from hummingbot.core.utils.async_utils import safe_ensure_future
from hummingbot.core.utils.gateway_config_utils import (
>>>>>>> 1aac72a3
    build_config_dict_display,
    build_connector_display,
    build_wallet_display,
    native_tokens,
<<<<<<< HEAD
)
from hummingbot.core.gateway.gateway_http_client import GatewayHttpClient
from hummingbot.core.utils.ssl_cert import certs_files_exist, create_self_sign_certs
from hummingbot.client.config.config_helpers import (
    save_to_yml,
    refresh_trade_fees_config,
)
from hummingbot.client.config.global_config_map import global_config_map
from hummingbot.client.config.security import Security
from hummingbot.client.settings import AllConnectorSettings
from hummingbot.client.ui.completer import load_completer
=======
    search_configs,
)
from hummingbot.core.utils.ssl_cert import certs_files_exist, create_self_sign_certs
>>>>>>> 1aac72a3

if TYPE_CHECKING:
    from hummingbot.client.hummingbot_application import HummingbotApplication


<<<<<<< HEAD
@contextmanager
def begin_placeholder_mode(hb: "HummingbotApplication") -> Generator["HummingbotApplication", None, None]:
    hb.app.clear_input()
    hb.placeholder_mode = True
    hb.app.hide_input = True
    try:
        yield hb
    finally:
        hb.app.to_stop_config = False
        hb.placeholder_mode = False
        hb.app.hide_input = False
        hb.app.change_prompt(prompt=">>> ")


class GatewayCommand:
=======
class GatewayCommand(GatewayChainApiManager):
>>>>>>> 1aac72a3
    def create_gateway(self):
        safe_ensure_future(self._create_gateway(), loop=self.ev_loop)

    def gateway_connect(self, connector: str = None):
        safe_ensure_future(self._gateway_connect(connector), loop=self.ev_loop)

    def gateway_start(self):
        safe_ensure_future(start_gateway(), loop=self.ev_loop)

    def gateway_status(self):
        safe_ensure_future(self._gateway_status(), loop=self.ev_loop)
<<<<<<< HEAD

    def gateway_stop(self):
        safe_ensure_future(stop_gateway(), loop=self.ev_loop)

=======

    def gateway_stop(self):
        safe_ensure_future(stop_gateway(), loop=self.ev_loop)

>>>>>>> 1aac72a3
    def generate_certs(self):
        safe_ensure_future(self._generate_certs(), loop=self.ev_loop)

    def test_connection(self):
        safe_ensure_future(self._test_connection(), loop=self.ev_loop)

    def gateway_config(self,
                       key: List[str],
                       value: str = None):
        if value:
            safe_ensure_future(self._update_gateway_configuration(key[0], value), loop=self.ev_loop)
        else:
            safe_ensure_future(self._show_gateway_configuration(key[0]), loop=self.ev_loop)

    @staticmethod
    async def check_gateway_image(docker_repo: str, docker_tag: str) -> bool:
        image_list: List = await docker_ipc("images", name=f"{docker_repo}:{docker_tag}", quiet=True)
        return len(image_list) > 0

    async def _test_connection(self):
        # test that the gateway is running
        if await GatewayHttpClient.get_instance().ping_gateway():
<<<<<<< HEAD
            self.notify("\nSuccesfully pinged gateway.")
=======
            self.notify("\nSuccessfully pinged gateway.")
>>>>>>> 1aac72a3
        else:
            self.notify("\nUnable to ping gateway.")

    async def _generate_certs(
            self,       # type: HummingbotApplication
            from_client_password: bool = False
    ):
        cert_path: str = get_gateway_paths().local_certs_path.as_posix()
        if not from_client_password:
            if certs_files_exist():
                self.notify(f"Gateway SSL certification files exist in {cert_path}.")
                self.notify("To create new certification files, please first manually delete those files.")
                return

            with begin_placeholder_mode(self):
                while True:
                    pass_phase = await self.app.prompt(
                        prompt='Enter pass phase to generate Gateway SSL certifications  >>> ',
                        is_password=True
                    )
                    if pass_phase is not None and len(pass_phase) > 0:
                        break
                    self.notify("Error: Invalid pass phase")
        else:
            pass_phase = Security.password
        create_self_sign_certs(pass_phase)
        self.notify(f"Gateway SSL certification files are created in {cert_path}.")
        GatewayHttpClient.get_instance().reload_certs()

    async def _generate_gateway_confs(
            self,       # type: HummingbotApplication
            container_id: str, conf_path: str = "/usr/src/app/conf"
    ):
<<<<<<< HEAD
        with begin_placeholder_mode(self):
            while True:
                node_api_key: str = await self.app.prompt(prompt="Enter Infura API Key (required for Ethereum node, "
                                                          "if you do not have one, make an account at infura.io):  >>> ")
                self.app.clear_input()
                if self.app.to_stop_config:
                    self.app.to_stop_config = False
                    return
                try:
                    # Verifies that the Infura API Key/Project ID is valid by sending a request
                    async with aiohttp.ClientSession() as tmp_client:
                        headers = {"Content-Type": "application/json"}
                        data = {
                            "jsonrpc": "2.0",
                            "id": 1,
                            "method": "eth_blockNumber",
                            "params": []
                        }
                        try:
                            resp = await tmp_client.post(url=f"https://mainnet.infura.io/v3/{node_api_key}",
                                                         data=json.dumps(data),
                                                         headers=headers)
                            if resp.status != 200:
                                self.notify("Error occured verifying Infura Node API Key. Please check your API Key and try again.")
                                continue
                        except Exception:
                            raise

                    exec_info = await docker_ipc(method_name="exec_create",
                                                 container=container_id,
                                                 cmd=f"./setup/generate_conf.sh {conf_path} {node_api_key}",
                                                 user="hummingbot")

                    await docker_ipc(method_name="exec_start",
                                     exec_id=exec_info["Id"],
                                     detach=True)
                    return
                except asyncio.CancelledError:
                    raise
                except Exception:
                    raise

=======
        infura_api_key: Optional[str] = await self._get_api_key(Chain.ETHEREUM)

        try:
            # generate_conf alters the ethereum.yml file if a second value is
            # passed to generate_conf.sh
            if infura_api_key is None:
                cmd: str = f"./setup/generate_conf.sh {conf_path}"
            else:
                cmd: str = f"./setup/generate_conf.sh {conf_path} {infura_api_key}"
            exec_info = await docker_ipc(method_name="exec_create",
                                         container=container_id,
                                         cmd=cmd,
                                         user="hummingbot")

            await docker_ipc(method_name="exec_start",
                             exec_id=exec_info["Id"],
                             detach=True)
            return
        except asyncio.CancelledError:
            raise
        except Exception:
            raise

>>>>>>> 1aac72a3
    async def _create_gateway(self):
        gateway_paths: GatewayPaths = get_gateway_paths()
        gateway_container_name: str = get_gateway_container_name()
        gateway_conf_mount_path: str = gateway_paths.mount_conf_path.as_posix()
        certificate_mount_path: str = gateway_paths.mount_certs_path.as_posix()
        logs_mount_path: str = gateway_paths.mount_logs_path.as_posix()
        gateway_port: int = get_default_gateway_port()

        # remove existing container(s)
        try:
            old_container = await docker_ipc(
                "containers",
                all=True,
                filters={"name": gateway_container_name}
            )
            for container in old_container:
                self.notify(f"Removing existing gateway container with id {container['Id']}...")
                await docker_ipc(
                    "remove_container",
                    container["Id"],
                    force=True
                )
        except Exception:
            pass  # silently ignore exception

        await self._generate_certs(from_client_password=True)  # create cert

        if await self.check_gateway_image(GATEWAY_DOCKER_REPO, GATEWAY_DOCKER_TAG):
            self.notify("Found Gateway docker image. No image pull needed.")
        else:
            self.notify("Pulling Gateway docker image...")
            try:
                await self.pull_gateway_docker(GATEWAY_DOCKER_REPO, GATEWAY_DOCKER_TAG)
                self.logger().info("Done pulling Gateway docker image.")
            except Exception as e:
                self.notify("Error pulling Gateway docker image. Try again.")
                self.logger().network("Error pulling Gateway docker image. Try again.",
                                      exc_info=True,
                                      app_warning_msg=str(e))
                return
        self.notify("Creating new Gateway docker container...")
        host_config: Dict[str, Any] = await docker_ipc(
            "create_host_config",
            port_bindings={5000: gateway_port},
            binds={
                gateway_conf_mount_path: {
                    "bind": "/usr/src/app/conf/",
                    "mode": "rw"
                },
                certificate_mount_path: {
                    "bind": "/usr/src/app/certs/",
                    "mode": "rw"
                },
                logs_mount_path: {
                    "bind": "/usr/src/app/logs/",
                    "mode": "rw"
                },
            }
        )
        container_info: Dict[str, str] = await docker_ipc(
            "create_container",
            image=f"{GATEWAY_DOCKER_REPO}:{GATEWAY_DOCKER_TAG}",
            name=gateway_container_name,
            ports=[5000],
            volumes=[
                gateway_conf_mount_path,
                certificate_mount_path,
                logs_mount_path
            ],
            host_config=host_config,
            environment=[f"GATEWAY_PASSPHRASE={Security.password}"]
        )

        self.notify(f"New Gateway docker container id is {container_info['Id']}.")

        # Save the gateway port number, if it's not already there.
        if global_config_map.get("gateway_api_port").value != gateway_port:
            global_config_map["gateway_api_port"].value = gateway_port
            global_config_map["gateway_api_host"].value = "localhost"
            save_to_yml(GLOBAL_CONFIG_PATH, global_config_map)

        GatewayHttpClient.get_instance().base_url = f"https://{global_config_map['gateway_api_host'].value}:" \
                                                    f"{global_config_map['gateway_api_port'].value}"
        await start_gateway()

        # create Gateway configs
        await self._generate_gateway_confs(container_id=container_info["Id"])

        # Restarts the Gateway container to ensure that Gateway server reloads new configs
        try:
            await docker_ipc(method_name="restart",
                             container=container_info["Id"])
        except docker.errors.APIError as e:
            self.notify(f"Error restarting Gateway container. Error: {e}")

        self.notify(f"Loaded new configs into Gateway container {container_info['Id']}")
<<<<<<< HEAD

    async def ping_gateway_docker(self) -> bool:
        try:
            await docker_ipc("version")
            return True
        except Exception:
            return False

    async def pull_gateway_docker(self, docker_repo: str, docker_tag: str):
        last_id = ""
        async for pull_log in docker_ipc_with_generator("pull", docker_repo, tag=docker_tag, stream=True, decode=True):
            new_id = pull_log["id"] if pull_log.get("id") else last_id
            if last_id != new_id:
                self.logger().info(f"Pull Id: {new_id}, Status: {pull_log['status']}")
                last_id = new_id

=======

    async def ping_gateway_docker(self) -> bool:
        try:
            await docker_ipc("version")
            return True
        except Exception:
            return False

    async def pull_gateway_docker(self, docker_repo: str, docker_tag: str):
        last_id = ""
        async for pull_log in docker_ipc_with_generator("pull", docker_repo, tag=docker_tag, stream=True, decode=True):
            new_id = pull_log["id"] if pull_log.get("id") else last_id
            if last_id != new_id:
                self.logger().info(f"Pull Id: {new_id}, Status: {pull_log['status']}")
                last_id = new_id

>>>>>>> 1aac72a3
    async def _gateway_status(self):
        can_reach_docker = await self.ping_gateway_docker()
        if not can_reach_docker:
            self.notify("\nError: It looks like you do not have Docker installed or running. Gateway commands will not "
                        "work without it. Please install or start Docker and restart Hummingbot.")
            return

        if self._gateway_monitor.current_status == Status.ONLINE:
            try:
                status = await GatewayHttpClient.get_instance().get_gateway_status()
                self.notify(pd.DataFrame(status))
            except Exception:
                self.notify("\nError: Unable to fetch status of connected Gateway server.")
        else:
            self.notify("\nNo connection to Gateway server exists. Ensure Gateway server is running.")

    async def _update_gateway_configuration(self, key: str, value: Any):
        try:
            response = await GatewayHttpClient.get_instance().update_config(key, value)
            self.notify(response["message"])
            await self._gateway_monitor.update_gateway_config_key_list()
        except Exception:
            self.notify("\nError: Gateway configuration update failed. See log file for more details.")

    async def _show_gateway_configuration(self, key: str):
        host = global_config_map['gateway_api_host'].value
        port = global_config_map['gateway_api_port'].value
        try:
            config_dict: Dict[str, Any] = await self._gateway_monitor._fetch_gateway_configs()
            if key is not None:
                config_dict = search_configs(config_dict, key)
            self.notify(f"\nGateway Configurations ({host}:{port}):")
            lines = []
            build_config_dict_display(lines, config_dict)
            self.notify("\n".join(lines))

        except asyncio.CancelledError:
            raise
        except Exception:
            remote_host = ':'.join([host, port])
            self.notify(f"\nError: Connection to Gateway {remote_host} failed")

    async def _gateway_connect(
            self,           # type: HummingbotApplication
            connector: str = None
    ):
        with begin_placeholder_mode(self):
            gateway_connections_conf: List[Dict[str, str]] = GatewayConnectionSetting.load()
            if connector is None:
                if len(gateway_connections_conf) < 1:
                    self.notify("No existing connection.\n")
                else:
                    connector_df: pd.DataFrame = build_connector_display(gateway_connections_conf)
                    self.notify(connector_df.to_string(index=False))
            else:
                # get available networks
                connector_configs: Dict[str, Any] = await GatewayHttpClient.get_instance().get_connectors()
                connector_config: List[Dict[str, Any]] = [
                    d for d in connector_configs["connectors"] if d["name"] == connector
                ]
                if len(connector_config) < 1:
                    self.notify(f"No available blockchain networks available for the connector '{connector}'.")
                    return
                available_networks: List[Dict[str, Any]] = connector_config[0]["available_networks"]
                trading_type: str = connector_config[0]["trading_type"][0]

                # ask user to select a chain. Automatically select if there is only one.
                chains: List[str] = [d['chain'] for d in available_networks]
                chain: str
                if len(chains) == 1:
                    chain = chains[0]
                else:
                    # chains as options
                    while True:
                        chain = await self.app.prompt(
                            prompt=f"Which chain do you want {connector} to connect to?({', '.join(chains)}) >>> "
                        )
                        if self.app.to_stop_config:
                            self.app.to_stop_config = False
                            return

                        if chain in GATEWAY_CONNECTORS:
                            break
                        self.notify(f"{chain} chain not supported.\n")

                # ask user to select a network. Automatically select if there is only one.
                networks: List[str] = list(
                    itertools.chain.from_iterable([d['networks'] for d in available_networks if d['chain'] == chain])
                )
                network: str

                if len(networks) == 1:
                    network = networks[0]
                else:
                    while True:
                        self.app.input_field.completer.set_gateway_networks(networks)
                        network = await self.app.prompt(
                            prompt=f"Which network do you want {connector} to connect to? ({', '.join(networks)}) >>> "
                        )
                        if self.app.to_stop_config:
                            return
                        if network in networks:
                            break
                        self.notify("Error: Invalid network")

                # get wallets for the selected chain
                wallets_response: List[Dict[str, Any]] = await GatewayHttpClient.get_instance().get_wallets()
                matching_wallets: List[Dict[str, Any]] = [w for w in wallets_response if w["chain"] == chain]
                wallets: List[str]
                if len(matching_wallets) < 1:
                    wallets = []
                else:
                    wallets = matching_wallets[0]['walletAddresses']

                # if the user has no wallet, ask them to select one
                if len(wallets) < 1:
                    self.app.clear_input()
                    self.placeholder_mode = True
                    wallet_private_key = await self.app.prompt(
                        prompt=f"Enter your {chain}-{network} wallet private key >>> ",
                        is_password=True
                    )
                    self.app.clear_input()
                    if self.app.to_stop_config:
                        return
                    response: Dict[str, Any] = await GatewayHttpClient.get_instance().add_wallet(
                        chain, network, wallet_private_key
                    )
                    wallet_address: str = response["address"]

                # the user has a wallet. Ask if they want to use it or create a new one.
                else:
                    # print table
                    while True:
                        use_existing_wallet: str = await self.app.prompt(
                            prompt=f"Do you want to connect to {chain}-{network} with one of your existing wallets on "
                                   f"Gateway? (Yes/No) >>> "
                        )
                        if self.app.to_stop_config:
                            return
                        if use_existing_wallet in ["Y", "y", "Yes", "yes", "N", "n", "No", "no"]:
                            break
                        self.notify("Invalid input. Please try again or exit config [CTRL + x].\n")

                    self.app.clear_input()
                    # they use an existing wallet
                    if use_existing_wallet is not None and use_existing_wallet in ["Y", "y", "Yes", "yes"]:
                        native_token: str = native_tokens[chain]
                        wallet_table: List[Dict[str, Any]] = []
                        for w in wallets:
                            balances: Dict[str, Any] = await GatewayHttpClient.get_instance().get_balances(
                                chain, network, w, [native_token]
                            )
                            wallet_table.append({"balance": balances['balances'][native_token], "address": w})

                        wallet_df: pd.DataFrame = build_wallet_display(native_token, wallet_table)
                        self.notify(wallet_df.to_string(index=False))
                        self.app.input_field.completer.set_list_gateway_wallets_parameters(wallets_response, chain)

                        while True:
                            wallet_address: str = await self.app.prompt(prompt="Select a gateway wallet >>> ")
                            if self.app.to_stop_config:
                                return
                            if wallet_address in wallets:
                                self.notify(f"You have selected {wallet_address}")
                                break
                            self.notify("Error: Invalid wallet address")

                    # they want to create a new wallet even though they have other ones
                    else:
                        while True:
                            try:
                                wallet_private_key: str = await self.app.prompt(
                                    prompt=f"Enter your {chain}-{network} wallet private key >>> ",
                                    is_password=True
                                )
                                self.app.clear_input()
                                if self.app.to_stop_config:
                                    return

                                response: Dict[str, Any] = await GatewayHttpClient.get_instance().add_wallet(
                                    chain, network, wallet_private_key
                                )
                                wallet_address = response["address"]
                                break
                            except Exception:
                                self.notify("Error adding wallet. Check private key.\n")

                self.app.clear_input()

                # write wallets to Gateway connectors settings.
                GatewayConnectionSetting.upsert_connector_spec(connector, chain, network, trading_type, wallet_address)
                self.notify(f"The {connector} connector now uses wallet {wallet_address} on {chain}-{network}")

                # update AllConnectorSettings and fee overrides.
                AllConnectorSettings.create_connector_settings()
                AllConnectorSettings.initialize_paper_trade_settings(global_config_map.get("paper_trade_exchanges").value)
                await refresh_trade_fees_config()

                # Reload completer here to include newly added gateway connectors
                self.app.input_field.completer = load_completer(self)<|MERGE_RESOLUTION|>--- conflicted
+++ resolved
@@ -1,42 +1,4 @@
 #!/usr/bin/env python
-<<<<<<< HEAD
-import aiohttp
-import asyncio
-from contextlib import contextmanager
-import docker
-import itertools
-import json
-import pandas as pd
-from typing import (
-    Dict,
-    Any,
-    TYPE_CHECKING,
-    List,
-    Generator,
-)
-
-from hummingbot.client.settings import (
-    GATEWAY_CONNECTORS,
-    GLOBAL_CONFIG_PATH,
-    GatewayConnectionSetting
-)
-from hummingbot.core.gateway import (
-    docker_ipc,
-    docker_ipc_with_generator,
-    get_gateway_container_name,
-    get_gateway_paths,
-    GATEWAY_DOCKER_REPO,
-    GATEWAY_DOCKER_TAG,
-    GatewayPaths,
-    get_default_gateway_port,
-    start_gateway,
-    stop_gateway
-)
-from hummingbot.core.gateway.status_monitor import Status
-from hummingbot.core.utils.async_utils import safe_ensure_future
-from hummingbot.core.utils.gateway_config_utils import (
-    search_configs,
-=======
 import asyncio
 import itertools
 from typing import TYPE_CHECKING, Any, Dict, List, Optional
@@ -71,52 +33,19 @@
 from hummingbot.core.gateway.status_monitor import Status
 from hummingbot.core.utils.async_utils import safe_ensure_future
 from hummingbot.core.utils.gateway_config_utils import (
->>>>>>> 1aac72a3
     build_config_dict_display,
     build_connector_display,
     build_wallet_display,
     native_tokens,
-<<<<<<< HEAD
-)
-from hummingbot.core.gateway.gateway_http_client import GatewayHttpClient
-from hummingbot.core.utils.ssl_cert import certs_files_exist, create_self_sign_certs
-from hummingbot.client.config.config_helpers import (
-    save_to_yml,
-    refresh_trade_fees_config,
-)
-from hummingbot.client.config.global_config_map import global_config_map
-from hummingbot.client.config.security import Security
-from hummingbot.client.settings import AllConnectorSettings
-from hummingbot.client.ui.completer import load_completer
-=======
     search_configs,
 )
 from hummingbot.core.utils.ssl_cert import certs_files_exist, create_self_sign_certs
->>>>>>> 1aac72a3
 
 if TYPE_CHECKING:
     from hummingbot.client.hummingbot_application import HummingbotApplication
 
 
-<<<<<<< HEAD
-@contextmanager
-def begin_placeholder_mode(hb: "HummingbotApplication") -> Generator["HummingbotApplication", None, None]:
-    hb.app.clear_input()
-    hb.placeholder_mode = True
-    hb.app.hide_input = True
-    try:
-        yield hb
-    finally:
-        hb.app.to_stop_config = False
-        hb.placeholder_mode = False
-        hb.app.hide_input = False
-        hb.app.change_prompt(prompt=">>> ")
-
-
-class GatewayCommand:
-=======
 class GatewayCommand(GatewayChainApiManager):
->>>>>>> 1aac72a3
     def create_gateway(self):
         safe_ensure_future(self._create_gateway(), loop=self.ev_loop)
 
@@ -128,17 +57,10 @@
 
     def gateway_status(self):
         safe_ensure_future(self._gateway_status(), loop=self.ev_loop)
-<<<<<<< HEAD
 
     def gateway_stop(self):
         safe_ensure_future(stop_gateway(), loop=self.ev_loop)
 
-=======
-
-    def gateway_stop(self):
-        safe_ensure_future(stop_gateway(), loop=self.ev_loop)
-
->>>>>>> 1aac72a3
     def generate_certs(self):
         safe_ensure_future(self._generate_certs(), loop=self.ev_loop)
 
@@ -161,11 +83,7 @@
     async def _test_connection(self):
         # test that the gateway is running
         if await GatewayHttpClient.get_instance().ping_gateway():
-<<<<<<< HEAD
-            self.notify("\nSuccesfully pinged gateway.")
-=======
             self.notify("\nSuccessfully pinged gateway.")
->>>>>>> 1aac72a3
         else:
             self.notify("\nUnable to ping gateway.")
 
@@ -199,50 +117,6 @@
             self,       # type: HummingbotApplication
             container_id: str, conf_path: str = "/usr/src/app/conf"
     ):
-<<<<<<< HEAD
-        with begin_placeholder_mode(self):
-            while True:
-                node_api_key: str = await self.app.prompt(prompt="Enter Infura API Key (required for Ethereum node, "
-                                                          "if you do not have one, make an account at infura.io):  >>> ")
-                self.app.clear_input()
-                if self.app.to_stop_config:
-                    self.app.to_stop_config = False
-                    return
-                try:
-                    # Verifies that the Infura API Key/Project ID is valid by sending a request
-                    async with aiohttp.ClientSession() as tmp_client:
-                        headers = {"Content-Type": "application/json"}
-                        data = {
-                            "jsonrpc": "2.0",
-                            "id": 1,
-                            "method": "eth_blockNumber",
-                            "params": []
-                        }
-                        try:
-                            resp = await tmp_client.post(url=f"https://mainnet.infura.io/v3/{node_api_key}",
-                                                         data=json.dumps(data),
-                                                         headers=headers)
-                            if resp.status != 200:
-                                self.notify("Error occured verifying Infura Node API Key. Please check your API Key and try again.")
-                                continue
-                        except Exception:
-                            raise
-
-                    exec_info = await docker_ipc(method_name="exec_create",
-                                                 container=container_id,
-                                                 cmd=f"./setup/generate_conf.sh {conf_path} {node_api_key}",
-                                                 user="hummingbot")
-
-                    await docker_ipc(method_name="exec_start",
-                                     exec_id=exec_info["Id"],
-                                     detach=True)
-                    return
-                except asyncio.CancelledError:
-                    raise
-                except Exception:
-                    raise
-
-=======
         infura_api_key: Optional[str] = await self._get_api_key(Chain.ETHEREUM)
 
         try:
@@ -266,7 +140,6 @@
         except Exception:
             raise
 
->>>>>>> 1aac72a3
     async def _create_gateway(self):
         gateway_paths: GatewayPaths = get_gateway_paths()
         gateway_container_name: str = get_gateway_container_name()
@@ -363,7 +236,6 @@
             self.notify(f"Error restarting Gateway container. Error: {e}")
 
         self.notify(f"Loaded new configs into Gateway container {container_info['Id']}")
-<<<<<<< HEAD
 
     async def ping_gateway_docker(self) -> bool:
         try:
@@ -380,24 +252,6 @@
                 self.logger().info(f"Pull Id: {new_id}, Status: {pull_log['status']}")
                 last_id = new_id
 
-=======
-
-    async def ping_gateway_docker(self) -> bool:
-        try:
-            await docker_ipc("version")
-            return True
-        except Exception:
-            return False
-
-    async def pull_gateway_docker(self, docker_repo: str, docker_tag: str):
-        last_id = ""
-        async for pull_log in docker_ipc_with_generator("pull", docker_repo, tag=docker_tag, stream=True, decode=True):
-            new_id = pull_log["id"] if pull_log.get("id") else last_id
-            if last_id != new_id:
-                self.logger().info(f"Pull Id: {new_id}, Status: {pull_log['status']}")
-                last_id = new_id
-
->>>>>>> 1aac72a3
     async def _gateway_status(self):
         can_reach_docker = await self.ping_gateway_docker()
         if not can_reach_docker:
