import fs from 'fs';
import fsp from 'fs/promises';
import fse from 'fs-extra';
import os from 'os';
import path from 'path';
import { LocalStorage } from '../../src/services/local-storage';
import 'jest-extended';
import { ReferenceCountingCloseable } from '../../src/services/refcounting-closeable';

let dbPath: string = '';
const handle: string = ReferenceCountingCloseable.createHandle();

beforeAll(async () => {
  dbPath = await fsp.mkdtemp(
    path.join(os.tmpdir(), '/local-storage.test.level')
  );
});

afterAll(async () => {
  await fse.emptyDir(dbPath);
  fs.rmSync(dbPath, { force: true, recursive: true });

  const db: LocalStorage = LocalStorage.getInstance(dbPath, handle);
  await db.close(handle);
});

describe('Test local-storage', () => {
  it('save, get and delete a key value pair in the local db', async () => {
    const testKey = 'abc';
    const testValue = 123;

    const db: LocalStorage = LocalStorage.getInstance(dbPath, handle);

    // clean up any previous db runs
    await db.del(testKey);

    // saves a key with a value
    await db.save(testKey, testValue);

    const results: Record<string, any> = await db.get((k: string, v: any) => {
      return [k, parseInt(v)];
    });

    // returns with an address as key, the chain/id is known by the parameters you provide
    expect(results).toStrictEqual({
      [testKey]: testValue,
    });

    expect(db.dbPath).toStrictEqual(dbPath);

    // delete the recentley added key/value pair
    await db.del(testKey);

    const results2: Record<string, any> = await db.get((k: string, v: any) => {
      return [k, parseInt(v)];
    });

    // the key has been deleted, expect an empty object
    expect(results2).toStrictEqual({});
  });

<<<<<<< HEAD
  it('save, get and delete a key value pair with multiple value entries in the local db', async () => {
    const testKey = 'abc';
    const testValue = '123';

    const db = new LocalStorage(dbPath);

    // clean up any previous db runs
    await db.del(testKey);

    // saves a key with a value
    await db.save(testKey, testValue);

    // saves a key with another value
    const anotherValue = '456';

    await db.save(testKey, anotherValue);
=======
  it('Put and retrieve a objects', async () => {
    const db: LocalStorage = LocalStorage.getInstance(dbPath, handle);

    const firstKey: string = 'camel';
    const firstValue = { kingdom: 'animalia', family: 'camelidae' };

    const secondKey: string = 'elephant';
    const secondValue = { kingdom: 'animalia', family: 'elephantidae' };

    const thirdKey: string = 'trex';
    const thirdValue = { kingdom: 'animalia', family: 'tyrannosauridae' };

    const fourthKey: string = 'shiitake';
    const fourthValue = { kingdom: 'animalia', family: 'omphalotaceae' };

    // saves a key with a value
    await db.save(firstKey, firstValue);
    await db.save(secondKey, secondValue);
    await db.save(thirdKey, thirdValue);
    await db.save(fourthKey, fourthValue);
>>>>>>> 1eb2577a

    const results: Record<string, any> = await db.get((k: string, v: any) => {
      return [k, v];
    });

<<<<<<< HEAD
    // returns with an address as key, the chain/id is known by the parameters you provide
    expect(results).toStrictEqual({
      [testKey]: testValue + anotherValue,
    });

    await db.del(testKey);
    const results2: Record<string, any> = await db.get((k: string, v: any) => {
      return [k, v];
    });

    // the key has been deleted, expect an empty object
    expect(results2).toStrictEqual({});
=======
    expect(results[firstKey]).toStrictEqual(firstValue);
    expect(results[secondKey]).toStrictEqual(secondValue);
    expect(results[thirdKey]).toStrictEqual(thirdValue);
    expect(results[fourthKey]).toStrictEqual(fourthValue);
>>>>>>> 1eb2577a
  });
});<|MERGE_RESOLUTION|>--- conflicted
+++ resolved
@@ -59,25 +59,28 @@
     expect(results2).toStrictEqual({});
   });
 
-<<<<<<< HEAD
-  it('save, get and delete a key value pair with multiple value entries in the local db', async () => {
+  // it('save, get and delete a key value pair with multiple value entries in the local db', async () => {
+  //   const testKey = 'abc';
+  //   const testValue = '123';
+
+  //   const db = new LocalStorage(dbPath);
+
+  //   // clean up any previous db runs
+  //   await db.del(testKey);
+
+  //   // saves a key with a value
+  //   await db.save(testKey, testValue);
+
+  //   // saves a key with another value
+  //   const anotherValue = '456';
+
+  //   await db.save(testKey, anotherValue);
+
+  it('Put and retrieve a objects', async () => {
     const testKey = 'abc';
     const testValue = '123';
-
-    const db = new LocalStorage(dbPath);
-
-    // clean up any previous db runs
-    await db.del(testKey);
-
-    // saves a key with a value
-    await db.save(testKey, testValue);
-
-    // saves a key with another value
     const anotherValue = '456';
 
-    await db.save(testKey, anotherValue);
-=======
-  it('Put and retrieve a objects', async () => {
     const db: LocalStorage = LocalStorage.getInstance(dbPath, handle);
 
     const firstKey: string = 'camel';
@@ -97,13 +100,11 @@
     await db.save(secondKey, secondValue);
     await db.save(thirdKey, thirdValue);
     await db.save(fourthKey, fourthValue);
->>>>>>> 1eb2577a
 
     const results: Record<string, any> = await db.get((k: string, v: any) => {
       return [k, v];
     });
 
-<<<<<<< HEAD
     // returns with an address as key, the chain/id is known by the parameters you provide
     expect(results).toStrictEqual({
       [testKey]: testValue + anotherValue,
@@ -116,11 +117,10 @@
 
     // the key has been deleted, expect an empty object
     expect(results2).toStrictEqual({});
-=======
+
     expect(results[firstKey]).toStrictEqual(firstValue);
     expect(results[secondKey]).toStrictEqual(secondValue);
     expect(results[thirdKey]).toStrictEqual(thirdValue);
     expect(results[fourthKey]).toStrictEqual(fourthValue);
->>>>>>> 1eb2577a
   });
 });